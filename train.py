import os
import torch
import torch.nn as nn
import torch.optim as optim
from torch.optim.lr_scheduler import MultiStepLR
from tqdm import tqdm
import argparse
from datetime import datetime

from model import FewShotSeg
from dataset import get_dataloader, get_transforms
from utils.utils import AverageMeter, Metric, set_seed


def save_checkpoint(model, optimizer, epoch, save_path):
    """Save checkpoint"""
    torch.save({
        'model_state_dict': model.state_dict(),
        'optimizer_state_dict': optimizer.state_dict(),
        'epoch': epoch,
    }, save_path)
    print(f"Checkpoint saved to {save_path}")


def train(config):
    """Main training function"""
    set_seed(config.seed)
    device = torch.device(
        f"cuda:{config.gpu_id}" if torch.cuda.is_available() else "cpu")

    # Create log directory
    timestamp = datetime.now().strftime('%Y%m%d_%H%M%S')
    log_dir = os.path.join(config.log_dir, f"run_{timestamp}")
    os.makedirs(log_dir, exist_ok=True)
    os.makedirs(os.path.join(log_dir, "checkpoints"), exist_ok=True)

    # Initialize model configuration
    model_config = {
        'align': config.align,
        'which_model': config.model_name,
        'proto_grid_size': config.proto_grid_size,
        'feature_hw': [config.image_size // 16, config.image_size // 16],
        'use_coco_init': config.use_coco_init
    }

    # Initialize model
    model = FewShotSeg(
        image_size=config.image_size,
        pretrained_path=config.reload_model_path,
        cfg=model_config
    )
    model = model.to(device)
    model.train()

    # Create data loaders (removed unsupported arguments)
    train_loader, _ = get_dataloader(
        base_dir=config.data_dir,
        mode='train',
        batch_size=config.batch_size,
        n_shots=config.n_shots,
        num_workers=config.num_workers
    )

    val_loader, _ = get_dataloader(
        base_dir=config.data_dir,
        mode='val',
        batch_size=1,
        n_shots=config.n_shots,
        num_workers=config.num_workers
    )

    # Set up optimizer
    if config.optim_type == 'sgd':
        optimizer = optim.SGD(
            model.parameters(),
            lr=config.lr,
            momentum=config.momentum,
            weight_decay=config.weight_decay
        )
    elif config.optim_type == 'adam':
        optimizer = optim.AdamW(
            model.parameters(),
            lr=config.lr,
            weight_decay=config.weight_decay
        )

    # Set up scheduler
    milestones = [int(config.n_steps * 0.7), int(config.n_steps * 0.9)]
    scheduler = MultiStepLR(
        optimizer, milestones=milestones, gamma=config.lr_gamma)

    # Set up loss function
    criterion = nn.CrossEntropyLoss(
        weight=torch.FloatTensor([0.05, 1.0]).to(device))

    # Training loop
    i_iter = 0
    loss_meter = AverageMeter()
    align_loss_meter = AverageMeter()
    best_dice = 0.0

    print("Starting training...")
    for epoch in range(config.epochs):
        model.train()
        pbar = tqdm(train_loader, desc=f"Epoch {epoch+1}/{config.epochs}")

        for batch_idx, sample_batched in enumerate(pbar):
            i_iter += 1
<<<<<<< HEAD
            
            # Prepare data
            support_images = [[shot.to(device) for shot in way] 
                              for way in sample_batched['support_images']]
            support_fg_mask = [[shot['fg_mask'].float().to(device) for shot in way]
                               for way in sample_batched['support_mask']]
            support_bg_mask = [[shot['bg_mask'].float().to(device) for shot in way]
                               for way in sample_batched['support_mask']]
            query_images = [query_image.to(device) for query_image in sample_batched['query_images']]
            query_labels = torch.cat([query_label.long().to(device) 
                                      for query_label in sample_batched['query_labels']], dim=0)
            print("Shape of Labels" + str(query_labels.shape))
            
=======

            # list of tensors / list of support img
            # print(sample_batched['support_images'].shape)
            # print(sample_batched['support_bg_masks'].shape)
            # print(sample_batched['support_fg_masks'].shape)
            # print(sample_batched['query_images'].shape)
            # print(sample_batched['query_labels'].shape)

            support_images = sample_batched['support_images'].to(device)
            support_fg_masks = torch.unsqueeze(
                sample_batched['support_fg_masks'], dim=2).to(device)
            support_bg_masks = torch.unsqueeze(
                sample_batched['support_bg_masks'], dim=2).to(device)
            query_images = sample_batched['query_images'].to(device)
            query_labels = torch.unsqueeze(
                sample_batched['query_labels'], dim=2).to(device)
            # print("==========")
            # print(support_images.shape)
            # print(support_fg_masks.shape)
            # print(support_bg_masks.shape)
            # print(query_images.shape)
            # print(query_labels.shape)

>>>>>>> 2f3adb36
            # Forward pass
            optimizer.zero_grad()
            outputs, align_loss, _, _, _, _, _ = model(
                support_images, support_fg_mask, support_bg_mask, query_images
            )

            # Compute loss
            query_loss = criterion(outputs, query_labels)
            loss = query_loss + align_loss

            # Backward pass
            loss.backward()
            optimizer.step()
            scheduler.step()

            # Update meters
            loss_meter.update(query_loss.item())
            align_loss_meter.update(align_loss.item() if isinstance(
                align_loss, torch.Tensor) else align_loss)

            # Print progress
            pbar.set_postfix({
                'loss': f"{loss_meter.avg:.4f}",
                'align_loss': f"{align_loss_meter.avg:.4f}"
            })

            # Validation
            if i_iter % config.val_interval == 0:
                dice_score = validate(model, val_loader, device, config)
                print(
                    f"Iteration {i_iter} | Validation Dice: {dice_score:.4f}")

                if dice_score > best_dice:
                    best_dice = dice_score
                    save_checkpoint(
                        model, optimizer, epoch,
                        os.path.join(log_dir, "checkpoints", f"best_model.pth")
                    )

            # Save periodic checkpoint
            if i_iter % config.save_interval == 0:
                save_checkpoint(
                    model, optimizer, epoch,
                    os.path.join(log_dir, "checkpoints", f"iter_{i_iter}.pth")
                )

            if i_iter >= config.n_steps:
                break

        # Save epoch checkpoint
        save_checkpoint(
            model, optimizer, epoch,
            os.path.join(log_dir, "checkpoints", f"epoch_{epoch+1}.pth")
        )

        if i_iter >= config.n_steps:
            break

    # Save final model
    save_checkpoint(
        model, optimizer, epoch,
        os.path.join(log_dir, "checkpoints", "final_model.pth")
    )

    print(f"Training completed! Best validation Dice: {best_dice:.4f}")


def validate(model, val_loader, device, config):
    """Validate the model"""
    model.eval()
    metric = Metric(max_label=1)

    with torch.no_grad():
        for sample_batched in tqdm(val_loader, desc="Validating"):
            # Prepare data
            support_images = [[shot.to(device) for shot in way]
                              for way in sample_batched['support_images']]
            support_fg_mask = [[shot['fg_mask'].float().to(device) for shot in way]
                               for way in sample_batched['support_mask']]
            support_bg_mask = [[shot['bg_mask'].float().to(device) for shot in way]
                               for way in sample_batched['support_mask']]
            query_images = [query_image.to(
                device) for query_image in sample_batched['query_images']]
            query_labels = torch.cat([query_label.to(device)
                                      for query_label in sample_batched['query_labels']], dim=0)

            # Forward pass
            outputs, _, _, _, _, _, _ = model(
                support_images, support_fg_mask, support_bg_mask, query_images,
                isval=True, val_wsize=config.val_wsize
            )

            # Get predictions
            query_pred = outputs.argmax(dim=1).cpu().numpy()
            query_labels = query_labels.cpu().numpy()

            # Update metrics
            for pred, label in zip(query_pred, query_labels):
                metric.record(pred, label, labels=[1])

    # Calculate Dice score
    dice_class, dice_mean = metric.get_mDice(labels=[1])
    model.train()

    return dice_mean


if __name__ == "__main__":
    parser = argparse.ArgumentParser(
        description="Train ALPNet for fundus vessel segmentation")

    # Dataset and model parameters
    parser.add_argument("--data_dir", type=str, default='processed',
                        help="Directory containing the dataset")
    parser.add_argument("--log_dir", type=str, default="./logs",
                        help="Directory to save logs and checkpoints")
<<<<<<< HEAD
    parser.add_argument("--image_size", type=int, default=224, 
=======
    parser.add_argument("--image_size", type=int, default=512,
>>>>>>> 2f3adb36
                        help="Input image size")
    parser.add_argument("--model_name", type=str, default="dinov2_vits",
                        help="Model name: dinov2_vits, dinov2_vitb, dinov2_vitl")
    parser.add_argument("--reload_model_path", type=str, default="",
                        help="Path to pretrained model weights")
    parser.add_argument("--use_coco_init", action="store_true",
                        help="Use COCO pretrained weights for initialization")
    parser.add_argument("--use_clahe", action="store_true",
                        help="Use CLAHE for contrast enhancement")

    # Few-shot parameters
    parser.add_argument("--n_shots", type=int, default=2,
                        help="Number of support examples")
    parser.add_argument("--proto_grid_size", type=int, default=8,
                        help="Grid size for prototype extraction")
    parser.add_argument("--align", action="store_true",
                        help="Use alignment loss")
    parser.add_argument("--val_wsize", type=int, default=1,
                        help="Window size for validation")

    # Training parameters
    parser.add_argument("--batch_size", type=int, default=4,
                        help="Batch size")
    parser.add_argument("--num_workers", type=int, default=4,
                        help="Number of workers for data loading")
    parser.add_argument("--epochs", type=int, default=50,
                        help="Number of epochs")
    parser.add_argument("--n_steps", type=int, default=30000,
                        help="Maximum number of training steps")
    parser.add_argument("--optim_type", type=str, default="sgd",
                        choices=["sgd", "adam"], help="Optimizer type")
    parser.add_argument("--lr", type=float, default=0.001,
                        help="Learning rate")
    parser.add_argument("--momentum", type=float, default=0.9,
                        help="Momentum (for SGD)")
    parser.add_argument("--weight_decay", type=float, default=0.0005,
                        help="Weight decay")
    parser.add_argument("--lr_gamma", type=float, default=0.1,
                        help="Learning rate decay factor")

    # Other parameters
    parser.add_argument("--val_interval", type=int, default=1000,
                        help="Validation interval (iterations)")
    parser.add_argument("--save_interval", type=int, default=5000,
                        help="Checkpoint saving interval (iterations)")
    parser.add_argument("--seed", type=int, default=1234,
                        help="Random seed")
    parser.add_argument("--gpu_id", type=int, default=0,
                        help="GPU ID")

    config = parser.parse_args()
    train(config)<|MERGE_RESOLUTION|>--- conflicted
+++ resolved
@@ -106,21 +106,6 @@
 
         for batch_idx, sample_batched in enumerate(pbar):
             i_iter += 1
-<<<<<<< HEAD
-            
-            # Prepare data
-            support_images = [[shot.to(device) for shot in way] 
-                              for way in sample_batched['support_images']]
-            support_fg_mask = [[shot['fg_mask'].float().to(device) for shot in way]
-                               for way in sample_batched['support_mask']]
-            support_bg_mask = [[shot['bg_mask'].float().to(device) for shot in way]
-                               for way in sample_batched['support_mask']]
-            query_images = [query_image.to(device) for query_image in sample_batched['query_images']]
-            query_labels = torch.cat([query_label.long().to(device) 
-                                      for query_label in sample_batched['query_labels']], dim=0)
-            print("Shape of Labels" + str(query_labels.shape))
-            
-=======
 
             # list of tensors / list of support img
             # print(sample_batched['support_images'].shape)
@@ -144,7 +129,6 @@
             # print(query_images.shape)
             # print(query_labels.shape)
 
->>>>>>> 2f3adb36
             # Forward pass
             optimizer.zero_grad()
             outputs, align_loss, _, _, _, _, _ = model(
@@ -261,11 +245,7 @@
                         help="Directory containing the dataset")
     parser.add_argument("--log_dir", type=str, default="./logs",
                         help="Directory to save logs and checkpoints")
-<<<<<<< HEAD
-    parser.add_argument("--image_size", type=int, default=224, 
-=======
     parser.add_argument("--image_size", type=int, default=512,
->>>>>>> 2f3adb36
                         help="Input image size")
     parser.add_argument("--model_name", type=str, default="dinov2_vits",
                         help="Model name: dinov2_vits, dinov2_vitb, dinov2_vitl")
